--- conflicted
+++ resolved
@@ -29,7 +29,6 @@
 )
 
 // Start spins up a guest and starts the kubernetes node.
-<<<<<<< HEAD
 func Start(cc config.ClusterConfig, n config.Node, existingAddons map[string]bool) error {
 	// Now that the ISO is downloaded, pull images in the background while the VM boots.
 	var cacheGroup errgroup.Group
@@ -42,46 +41,6 @@
 
 	runner, preExists, mAPI, _ := cluster.StartMachine(&cc, &n)
 	defer mAPI.Close()
-=======
-func Start(mc config.ClusterConfig, n config.Node, primary bool, existingAddons map[string]bool) (*kubeconfig.Settings, error) {
-	k8sVersion := mc.KubernetesConfig.KubernetesVersion
-	driverName := mc.Driver
-
-	// See if we can create a volume of preloaded images
-	// If not, pull images in the background while the VM boots.
-	var kicGroup errgroup.Group
-	needKubernetesImages := true
-	if driver.IsKIC(driverName) {
-		// If we can download a preload tarball, it isn't necessary to pull Kubernetes images
-		if beginDownloadKicArtifacts(&kicGroup, k8sVersion, mc.KubernetesConfig.ContainerRuntime) {
-			needKubernetesImages = false
-		}
-	}
-
-	var cacheGroup errgroup.Group
-	if needKubernetesImages {
-		beginCacheKubernetesImages(&cacheGroup, mc.KubernetesConfig.ImageRepository, k8sVersion)
-	}
-
-	// Abstraction leakage alert: startHost requires the config to be saved, to satistfy pkg/provision/buildroot.
-	// Hence, saveConfig must be called before startHost, and again afterwards when we know the IP.
-	if err := config.SaveProfile(viper.GetString(config.ProfileName), &mc); err != nil {
-		exit.WithError("Failed to save config", err)
-	}
-
-	// exits here in case of --download-only option.
-	handleDownloadOnly(&cacheGroup, &kicGroup, k8sVersion)
-	waitDownloadKicArtifacts(&kicGroup)
-
-	mRunner, preExists, machineAPI, host := startMachine(&mc, &n)
-	defer machineAPI.Close()
-	// configure the runtime (docker, containerd, crio)
-	cr := configureRuntimes(mRunner, driverName, mc.KubernetesConfig)
-	showVersionInfo(k8sVersion, cr)
-	waitCacheRequiredImages(&cacheGroup)
-
-	//TODO(sharifelgamal): Part out the cluster-wide operations, perhaps using the "primary" param
->>>>>>> ba199678
 
 	bs, err := cluster.Bootstrapper(mAPI, viper.GetString(cmdcfg.Bootstrapper), cc.Name, n.Name)
 	if err != nil {
@@ -101,11 +60,7 @@
 
 	// enable addons, both old and new!
 	if existingAddons != nil {
-<<<<<<< HEAD
-		addons.Start(viper.GetString(config.MachineProfile), existingAddons, config.AddonList)
-=======
-		addons.Start(viper.GetString(config.ProfileName), existingAddons, AddonList)
->>>>>>> ba199678
+		addons.Start(viper.GetString(config.ProfileName), existingAddons, config.AddonList)
 	}
 
 	if err := bs.UpdateNode(cc, n, cr); err != nil {
@@ -132,7 +87,7 @@
 	if err != nil {
 		exit.WithError("Getting primary control plane", err)
 	}
-	cpBs, err := cluster.Bootstrapper(mAPI, viper.GetString(cmdcfg.Bootstrapper), cc.Name, cp.Name)
+	cpBs, err := cluster.Bootstrapper(mAPI, viper.GetString(cmdcfg.Bootstrapper), cc, cp)
 	if err != nil {
 		exit.WithError("Getting bootstrapper", err)
 	}
